--- conflicted
+++ resolved
@@ -4,22 +4,14 @@
 
 from dataclasses import asdict
 from pathlib import Path
-<<<<<<< HEAD
-from typing import Callable, Dict, List, Optional
-=======
 from typing import Callable, Dict, List, Optional, TYPE_CHECKING
->>>>>>> 2936a128
 
 from fastapi import FastAPI, HTTPException
 from fastapi.responses import FileResponse, HTMLResponse, PlainTextResponse
 from pydantic import BaseModel
 
-<<<<<<< HEAD
 from .config import Config, load_config
-from .devices import LEDDevice
-=======
 from .devices import LEDDevice, LEDSegment, LightGroup
->>>>>>> 2936a128
 from .effects import Color, EffectEngine
 from .favorites import FavoritesManager
 from .network import ArtNetClient
